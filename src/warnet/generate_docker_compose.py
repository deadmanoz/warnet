import yaml
import subprocess
import logging

logging.basicConfig(level=logging.INFO)

def get_architecture():
    """
    Get the architecture of the machine.

    :return: The architecture of the machine or None if an error occurred
    """
    try:
        result = subprocess.run(['uname', '-m'], stdout=subprocess.PIPE)
        architecture = result.stdout.decode('utf-8').strip()
        if architecture == "arm64":
            architecture = "aarch64"
        return architecture
    except Exception as e:
        logging.error(f"An error occurred: {e}")
        return None


def generate_docker_compose(version, node_count):
    """
    Generate a docker-compose.yml file for the given graph.

    :param version: A list of Bitcoin Core versions
    :param node_count: The number of nodes in the graph
    """
    arch = get_architecture()
    if arch is not None:
        logging.info(f"Detected architecture: {arch}")
    else:
        raise Exception("Failed to detect architecture.")

    services = {
        "prometheus": {
            "image": "prom/prometheus:latest",
            "container_name": "prometheus",
            "ports": ["9090:9090"],
            "volumes": ["./prometheus.yml:/etc/prometheus/prometheus.yml"],
            "command": ["--config.file=/etc/prometheus/prometheus.yml"]
        },
        "node-exporter": {
            "image": "prom/node-exporter:latest",
            "container_name": "node-exporter",
            "volumes": [
                "/proc:/host/proc:ro",
                "/sys:/host/sys:ro",
                "/:/rootfs:ro"
            ],
            "command": ["--path.procfs=/host/proc", "--path.sysfs=/host/sys"]
        },
        "grafana": {
            "image": "grafana/grafana:latest",
            "container_name": "grafana",
            "ports": ["3000:3000"],
            "volumes": ["grafana-storage:/var/lib/grafana"]
        }
    }
    volumes = {
        "grafana-storage": None,
    }

    for i in range(node_count):
        services[f"bitcoin-node-{i}"] = {
            "container_name": f"warnet_{i}",
            "build": {
                "context": ".",
                "dockerfile": "Dockerfile",
                "args": {
                    "ARCH": arch,
                    "BITCOIN_VERSION": version[i],
                    "BITCOIN_URL": f"https://bitcoincore.org/bin/bitcoin-core-{version[i]}/bitcoin-{version[i]}-{arch}-linux-gnu.tar.gz"
                }
            },
            "volumes": [
                f"./config/bitcoin.conf:/root/.bitcoin/bitcoin.conf"
            ],
            "networks": [
                "warnet_network"
            ]
        }
        services[f"prom-exporter-node-{i}"] = {
            "image": "jvstein/bitcoin-prometheus-exporter",
            "container_name": f"exporter-node-{i}",
            "environment": {
                "BITCOIN_RPC_HOST": f"bitcoin-node-{i}",
                "BITCOIN_RPC_PORT": 18443,
                "BITCOIN_RPC_USER": "btc",
                "BITCOIN_RPC_PASSWORD": "passwd",
            },
            "ports": [f"{8335 + i}:9332"],
        }

    compose_config = {
        "version": "3.8",
<<<<<<< HEAD
        "services": services,
        "volumes": volumes,
=======
        "networks": {
            "warnet_network": {
                "name": "warnet_network",
                "driver": "bridge"
            }
        },
        "services": services
>>>>>>> 08e4e1ff
    }

    try:
        with open("docker-compose.yml", "w") as file:
            yaml.dump(compose_config, file)
    except Exception as e:
        logging.error(f"An error occurred while writing to docker-compose.yml: {e}")


def generate_prometheus_config(node_count):
    """
    Generate a prometheus.yml file based on the number of Bitcoin nodes.

    :param node_count: The number of Bitcoin nodes
    """
    config = {
        "global": {
            "scrape_interval": "15s"
        },
        "scrape_configs": [
            {
                "job_name": "prometheus",
                "scrape_interval": "5s",
                "static_configs": [{"targets": ["localhost:9090"]}]
            },
            {
                "job_name": "node-exporter",
                "scrape_interval": "5s",
                "static_configs": [{"targets": ["node-exporter:9100"]}]
            },
            {
                "job_name": "cadvisor",
                "scrape_interval": "5s",
                "static_configs": [{"targets": ["cadvisor:8080"]}]
            }
        ]
    }

    for i in range(node_count):
        config["scrape_configs"].append({
            "job_name": f"bitcoin-node-{i}",
            "scrape_interval": "5s",
            "static_configs": [{"targets": [f"exporter-node-{i}:9332"]}]
        })

    try:
        with open("prometheus.yml", "w") as file:
            yaml.dump(config, file)
    except Exception as e:
        logging.error(f"An error occurred while writing to prometheus.yml: {e}")
<|MERGE_RESOLUTION|>--- conflicted
+++ resolved
@@ -96,18 +96,14 @@
 
     compose_config = {
         "version": "3.8",
-<<<<<<< HEAD
         "services": services,
         "volumes": volumes,
-=======
         "networks": {
             "warnet_network": {
                 "name": "warnet_network",
                 "driver": "bridge"
             }
-        },
-        "services": services
->>>>>>> 08e4e1ff
+        }
     }
 
     try:
